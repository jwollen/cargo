use std::os;
use docopt;

use cargo::ops;
use cargo::core::MultiShell;
use cargo::util::{CliResult, CliError};

docopt!(Options, "
Create a new cargo package at <path>

Usage:
    cargo new [options] <path>
    cargo new -h | --help

Options:
    -h, --help          Print this message
<<<<<<< HEAD
    --git               Initialize a new git repository with a .gitignore
    --travis            Create a .travis.yml file
=======
    --no-git            Don't initialize a new git repository
    --git               Initialize a new git repository, overriding a
                        global `git = false` configuration
>>>>>>> fd7a83a6
    --bin               Use a binary instead of a library template
    -v, --verbose       Use verbose output
")

pub fn execute(options: Options, shell: &mut MultiShell) -> CliResult<Option<()>> {
    debug!("executing; cmd=cargo-new; args={}", os::args());
    shell.set_verbose(options.flag_verbose);

<<<<<<< HEAD
    let Options { flag_git, flag_travis, flag_bin, arg_path, .. } = options;
=======
    let Options { flag_no_git, flag_bin, arg_path, flag_git, .. } = options;
>>>>>>> fd7a83a6

    let opts = ops::NewOptions {
        no_git: flag_no_git,
        git: flag_git,
        travis: flag_travis,
        path: arg_path.as_slice(),
        bin: flag_bin,
    };

    ops::new(opts, shell).map(|_| None).map_err(|err| {
        CliError::from_boxed(err, 101)
    })
}

<|MERGE_RESOLUTION|>--- conflicted
+++ resolved
@@ -14,14 +14,10 @@
 
 Options:
     -h, --help          Print this message
-<<<<<<< HEAD
-    --git               Initialize a new git repository with a .gitignore
-    --travis            Create a .travis.yml file
-=======
     --no-git            Don't initialize a new git repository
     --git               Initialize a new git repository, overriding a
                         global `git = false` configuration
->>>>>>> fd7a83a6
+    --travis            Create a .travis.yml file
     --bin               Use a binary instead of a library template
     -v, --verbose       Use verbose output
 ")
@@ -30,11 +26,7 @@
     debug!("executing; cmd=cargo-new; args={}", os::args());
     shell.set_verbose(options.flag_verbose);
 
-<<<<<<< HEAD
-    let Options { flag_git, flag_travis, flag_bin, arg_path, .. } = options;
-=======
-    let Options { flag_no_git, flag_bin, arg_path, flag_git, .. } = options;
->>>>>>> fd7a83a6
+    let Options { flag_no_git, flag_travis, flag_bin, arg_path, flag_git, .. } = options;
 
     let opts = ops::NewOptions {
         no_git: flag_no_git,
